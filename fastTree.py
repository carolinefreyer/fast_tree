--- conflicted
+++ resolved
@@ -307,6 +307,7 @@
         for key, values in self.TOP_HITS.items():
             self.TOP_HITS[key] = list(set([replacements[x] if x in replacements.keys() else x for x in values]))
 
+
     def refresh_tophits(self, newNode, m):
         """
         If the top hits list are too small this function recomputes the top-hit for the new joined node and
@@ -386,6 +387,7 @@
         i, j = best_join[0], best_join[1]
         new_node = self.NODENUM
         weight = self.compute_weight(i, j, n)
+
         self.CHILDREN[new_node] = [i, j]
         self.PROFILES[new_node] = self.merge_profiles(i, j, weight=weight)
         self.UPDIST[new_node] = self.get_updist(i, j, weight)
@@ -411,30 +413,7 @@
 
         return
 
-<<<<<<< HEAD
-    def computeWeightNNI(self,A,B,C,D):
-=======
-    def makeUnRooted(self):
-        """
-        Unroots rooted tree for the nearest neighbourhood interchange.
-        """
-        root = self.ACTIVE[0]
-        root_child1 = self.CHILDREN[root][0]
-        root_child2 = self.CHILDREN[root][1]
-        # Join root_child1 and root_child2
-        self.CHILDREN[root_child2].append(root_child1)
-        self.CHILDREN[root_child1].append(root_child2)
-        # Remove root
-        del self.CHILDREN[root]
-        del self.PROFILES[root]
-        # Compute profile of new join: unweighted average of the profiles of the children.
-        newProfile = self.merge_profiles(root_child1, root_child2, weight=0.5)
-        self.PROFILES[root_child1] = newProfile
-        self.PROFILES[root_child2] = newProfile
-        return [root_child1, root_child2]
-
-    def computeWeightNNI(self, A, B, C, D):
->>>>>>> 7ed38c8d
+    def computeWeightNNI(self, A , B, C, D):
         weight = 1 / 2 + (self.corrected_distance(B, C) + self.corrected_distance(B, D) -
                           self.corrected_distance(A, C) - self.corrected_distance(A, D)) / (
                              4 * self.corrected_distance(A, B))
@@ -459,7 +438,6 @@
         edges_internal = []
         # Recurses through Children starting from leafs so that children are visited before parents.
         for i in self.CHILDREN:
-<<<<<<< HEAD
             #skips edges coming from root
             if i != self.ACTIVE[0]:
                 for j in self.CHILDREN[i]:
@@ -469,18 +447,6 @@
 
         root_child1, root_child2 = self.CHILDREN[self.ACTIVE[0]]
 
-=======
-            # skips edges coming from root
-            if i == self.ACTIVE[0]:
-                continue
-            for j in self.CHILDREN[i]:
-                # skips edges connected to a leaf.
-                if j not in self.SEQUENCES:
-                    edges_internal.append([i, j])
-
-        # Make tree unrooted, needed to adjust profiles.
-        [root_child1, root_child2] = self.makeUnRooted()
->>>>>>> 7ed38c8d
         end = int(np.log2(len(self.SEQUENCES)) + 1)
         # Run nearest neighbour interchange log(N) + 1 times.
         for _ in range(end):
@@ -494,32 +460,16 @@
                     if i[0] == root_child1:
                         B = root_child2
                     elif i[0] == root_child2:
-<<<<<<< HEAD
                         B = root_child1
                     else:
                         #find the parent
                         [B] = [p1 for p1 in self.CHILDREN if i[0] in self.CHILDREN[p1]]
-=======
-                        [A] = [j for j in self.CHILDREN[i[0]] if j != i[1] and j != root_child1]
-                        B = root_child1
-                    else:
-                        # find the parent
-                        if i[1] == A:
-                            A = self.CHILDREN[i[0]][1]
-                        for p1 in self.CHILDREN:
-                            if i[0] in self.CHILDREN[p1]:
-                                B = p1
->>>>>>> 7ed38c8d
                 # if i[0] child of i[1]
                 if i[0] in self.CHILDREN[i[1]]:
                     [C] = [j for j in self.CHILDREN[i[1]] if j != i[0]]
                     if i[1] == root_child1:
                         D = root_child2
                     elif i[1] == root_child2:
-<<<<<<< HEAD
-=======
-                        [C] = [j for j in self.CHILDREN[i[1]] if j != i[0] and j != root_child1]
->>>>>>> 7ed38c8d
                         D = root_child1
                     else:
                         [D] = [p2 for p2 in self.CHILDREN if i[1] in self.CHILDREN[p2]]
@@ -585,15 +535,6 @@
                         self.CHILDREN[i[1]].append(B)
                     self.recomputeProfiles(i[0], A, D, i[1], C, B)
 
-<<<<<<< HEAD
-=======
-        # Make tree rooted again before returning.
-        root = self.ACTIVE[0]
-        self.CHILDREN[root] = [root_child1, root_child2]
-        self.CHILDREN[root_child2].remove(root_child1)
-        self.CHILDREN[root_child1].remove(root_child2)
-        self.PROFILES[root] = self.merge_profiles(root_child1, root_child2, 0.5)
->>>>>>> 7ed38c8d
         return
 
     def reComputeProfilesBranchLengths(self):
