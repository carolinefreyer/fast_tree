--- conflicted
+++ resolved
@@ -26,30 +26,16 @@
         with open(filename, 'r') as f:
             lines = f.readlines()
         for i in range(int(len(lines) / 2)):
-<<<<<<< HEAD
             name = lines[2 * i].strip()[1:]
             sequence = lines[2 * i + 1].strip()
-            self.SEQUENCES[name] = sequence
-        for seq in self.SEQUENCES:
-            self.CHILDREN[seq] = []
-            # Updist and variance correction zero for all leaves
-            self.UPDIST[seq] = 0
-            self.VARIANCE_CORR[seq] = 0
-            self.ACTIVE.append(seq)
-            #Compute profiles for each of the sequences
-            s = self.SEQUENCES[seq]
-=======
-            tmp1 = lines[2 * i].strip()[1:]
-            tmp2 = lines[2 * i + 1].strip()
-            self.SEQ_NAMES[i] = tmp1
-            self.SEQUENCES[i] = tmp2
+            self.SEQ_NAMES[i] = name
+            self.SEQUENCES[i] = sequence
             self.CHILDREN[i] = []
             # Updist and variance correction zero for all leaves
             self.UPDIST[i] = 0
             self.VARIANCE_CORR[i] = 0
             self.ACTIVE.append(i)
             s = self.SEQUENCES[i]
->>>>>>> 6fa0f106
             freq = np.zeros((4, len(s)))
             for j in range(len(s)):
                 if s[j] == 'A':
@@ -64,10 +50,8 @@
             self.NODENUM += 1
 
     def update_total_profile(self):
-        """
-        Calculates the average of all active nodes profiles.
-        :returns: 4xL matrix with the average frequency count of each nucleotide over all profiles
-        """
+        """Calculates the average of all active nodes profiles
+        :return: 4xL matrix with the average frequency count of each nucleotide over all profiles"""
         seqs = self.ACTIVE
         L = len(seqs)
         profiles = [self.PROFILES[x] for x in seqs]
@@ -238,34 +222,18 @@
         self.ITERATION += 1
         # Base case
         if n < 3:
-<<<<<<< HEAD
             i, j = self.ACTIVE[0], self.ACTIVE[1]
-            self.CHILDREN[(i, j)] = [i, j]
-            # (i,j) becomes the root of the tree.
+            self.CHILDREN[self.NODENUM] = [i, j]
+            # Makes the root of the tree with children i and j.
             self.ACTIVE.remove(i), self.ACTIVE.remove(j)
-            self.ACTIVE.append((i, j))
-=======
-            # Pia: I don't think it makes sense to calculate the weights, up and out distances for the last join.
-            # The formulas don't work with n=2 (division by 0) but we also don't need that info anymore after joining
-            # everything. I think.
-            n1, n2 = self.ACTIVE[0], self.ACTIVE[1]
-            self.CHILDREN[self.NODENUM] = [n1, n2]
-            self.ACTIVE.remove(n1), self.ACTIVE.remove(n2)
             self.ACTIVE.append(self.NODENUM)
             self.NODENUM += 1
->>>>>>> 6fa0f106
             return
 
         # Find min join criterion
         distances = {(i, j): self.neighbor_join_criterion(i, j) for i in self.ACTIVE for j in self.ACTIVE if i != j}
-<<<<<<< HEAD
-        new_node = min(distances, key=distances.get)
-        i, j = new_node
-
-=======
         i,j = min(distances, key=distances.get)
-        newNode = self.NODENUM
->>>>>>> 6fa0f106
+        new_node = self.NODENUM
         weight = self.compute_weight(i, j, n)
 
         self.CHILDREN[new_node] = [i, j]
@@ -276,8 +244,8 @@
         self.ACTIVE.append(new_node)
         self.ACTIVE.remove(i), self.ACTIVE.remove(j)
         self.TOTAL_PROFILE = (np.array(self.TOTAL_PROFILE)*n - np.array(self.PROFILES[i]) - np.array(self.PROFILES[j])
-<<<<<<< HEAD
                               + np.array(self.PROFILES[new_node])) / (n - 1)
+        self.NODENUM += 1
         return
 
     def makeUnRooted(self):
@@ -445,8 +413,3 @@
     #             else:
     #                 blen[j] =
 
-=======
-                              + np.array(self.PROFILES[newNode])) / (n - 1)
-        self.NODENUM += 1
-        return
->>>>>>> 6fa0f106
