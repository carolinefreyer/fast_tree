--- conflicted
+++ resolved
@@ -373,7 +373,7 @@
             else:
                 self.update_tophits(newNode, m)
         self.NODENUM += 1
-<<<<<<< HEAD
+
         return
 
     def newickFormat(self, i, str):
@@ -390,7 +390,3 @@
             temp2 = self.newickFormat(self.CHILDREN[i][1], str)
             str = "(" + temp1 + "," + temp2 + ")"
             return str
-=======
-
-        return
->>>>>>> 737ab712
