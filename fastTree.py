import numpy as np
import math

# Disimilarity matrix between the alphabet A,C,G,T
ACGT_DIS = [[0, 1, 1, 1], [1, 0, 1, 1], [1, 1, 0, 1], [1, 1, 1, 0]]


class FastTree(object):
    def __init__(self):
        # Dictionary holding sequences indexed by name
        self.SEQ_NAMES = {}
        self.SEQUENCES = {}
        self.PROFILES = {}
        self.CHILDREN = {}
        self.UPDIST = {}
        self.ACTIVE = []
        self.NODENUM = 0
        self.TOTAL_PROFILE = []
        self.ITERATION = 0
        self.VARIANCE_CORR = {}
        self.TOP_HITS = {}
        self.BEST_JOINS = {}

    def initialize_sequences(self, filename):
        """
        Initialised variables based on input file

        Input: @filename: String
        """

        with open(filename, 'r') as f:
            lines = f.readlines()
        # initialize sequences from file
        for i in range(int(len(lines) / 2)):
            tmp1 = lines[2 * i].strip()[1:]
            tmp2 = lines[2 * i + 1].strip()
            self.SEQ_NAMES[i] = tmp1
            self.SEQUENCES[i] = tmp2
            self.CHILDREN[i] = []
            # Updist and variance correction zero for all leaves
            self.UPDIST[i] = 0
            self.VARIANCE_CORR[i] = 0
            self.ACTIVE.append(i)
            s = self.SEQUENCES[i]
            freq = np.zeros((4, len(s)))
            for j in range(len(s)):
                if s[j] == 'A':
                    freq[0][j] = 1
                elif s[j] == 'C':
                    freq[1][j] = 1
                elif s[j] == 'G':
                    freq[2][j] = 1
                elif s[j] == 'T':
                    freq[3][j] = 1
            self.PROFILES[i] = freq
            self.NODENUM += 1

    def get_sequence_key(self, value):
        return list(self.SEQUENCES.keys())[list(self.SEQUENCES.values()).index(value)]

    def update_total_profile(self):
        """Calculates the average of all active nodes profiles
        :return: 4xL matrix with the average frequency count of each nucleotide over all profiles"""
        seqs = self.ACTIVE
        L = len(seqs)
        profiles = [self.PROFILES[x] for x in seqs]
        T = profiles[0]
        for p in profiles[1:]:
            T = [[sum(x) for x in zip(T[i], p[i])] for i in range(4)]
        T = [[t / L for t in row] for row in T]
        self.TOTAL_PROFILE = T

    def profile_distance(self, profile1, profile2):
        """
        Calculates the distances between two profiles, without gaps
        profileDistance(p1,p2) = (1/L)*sum_{i = 0}^L pwd(i)
        where pwd(i) =
                sum(j,k in {A,C,G,T}) freq(p1[i]==j)*freq(p2[i]==k)*ACGT_dis[j][k]

        The profile distance is the average distance between profile characters over all positions.
        Input: @profile1: 4xL matrix profile
               @profile2: 4xL matrix profile
        """
        d = 0
        # Length of sequence
        L = len(profile1[0])
        for i in range(L):
            for j in range(4):
                for k in range(4):
                    d += (profile1[j][i] * profile2[k][i] * ACGT_DIS[j][k])
        return d / L

    def uncorrected_distance(self, i, j):
        """
        Calculates the uncorrected distance between two profiles, without gaps
        d_u(i,j) = delta(i,j)-upDist(i)-upDist(j)

        Input: @i
               @j
               @profileI: profile of node i
               @profileJ: profile of node j
        """
        profileI, profileJ = self.PROFILES[i], self.PROFILES[j]
        return self.profile_distance(profileI, profileJ) - self.UPDIST[i] - self.UPDIST[j]

    def compute_variance(self, i, j):
        """
        Calculates the variance used to compute the weights of the joins.
        """
        profileI, profileJ = self.PROFILES[i], self.PROFILES[j]
        return self.profile_distance(profileI, profileJ) - self.VARIANCE_CORR[i] - self.VARIANCE_CORR[j]

    def compute_weight(self, i, j, n):
        """
        Calculates the weight of 2 nodes when joining.
        :param i: node 1
        :param j: node 2
        :param n: the number of active nodes before joining
        :return: the weight of the 2 nodes relative to each other
        """
        T = self.TOTAL_PROFILE
        prof_i, prof_j = self.PROFILES[i], self.PROFILES[j]
        # This code will look confusing, but check page 11 of "the better paper" to find the full formula
        numerator = (n - 2) * (self.VARIANCE_CORR[i] - self.VARIANCE_CORR[j]) + n * self.profile_distance(prof_j, T) \
                    - self.get_avg_dist_from_children(j) - n * self.profile_distance(prof_i, T) \
                    + self.get_avg_dist_from_children(i)
        lambd = 0.5 + numerator / (2 * (n - 2) * self.compute_variance(i, j))
        if lambd < 0:
            lambd = 0
        if lambd > 1:
            lambd = 1
        print(lambd)
        return lambd

    def out_distance(self, profile, i):
        """
        Calculates the out-distance for node i
        r(i) = (n*delta(profile,T) - delta(i,i) - (n-1)*upDist(i)-sum_{k =\=i} upDist(k))/(n-2)
        Input: @profile: profile of node i
               @i: node number
               @n: number of active nodes
        """
        T = self.TOTAL_PROFILE
        n = len(self.ACTIVE)
        deltaii = self.get_avg_dist_from_children(i)
        return (n * self.profile_distance(profile, T) - deltaii - (n - 2) * self.UPDIST[i]
                - sum(list(self.UPDIST[x] for x in self.ACTIVE))) / (n - 2)

    def get_avg_dist_from_children(self, i):
        """
        :param i: the node to calculate avg distance of
        :return: the avg distance between node i and its children
        """
        deltaii = 0
        normaliser = 0
        children = self.CHILDREN[i]
        for c1 in children:
            normaliser += 1
            deltaii += self.profile_distance(self.PROFILES[i], self.PROFILES[c1])
        if normaliser != 0:
            deltaii = deltaii / normaliser
        return deltaii

    def merge_profiles(self, seq1, seq2, weight=0.5):
        """
        Calculates the weighted profile of 2 nodes
        :param seq1: the first node
        :param seq2: the second node
        :param weight: the weight of the first node in the join of the 2 nodes. default = 0.5 (unweighted)
        :return: the merged profile of the 2 nodes
        """
        prof1, prof2 = np.array(self.PROFILES[seq1]), np.array(self.PROFILES[seq2])
        prof1 *= weight
        prof2 *= (1 - weight)
        return np.add(prof1, prof2).tolist()

    def neighbor_join_criterion(self, i, j):
        """Get the neighbor join criterion d_u(i,j)-r(i)-r(j) which should be minimized for each join
        :param i, j: node number
        """
        prof_i, prof_j = self.PROFILES[i], self.PROFILES[j]
        return self.uncorrected_distance(i, j) - self.out_distance(prof_i, i) - self.out_distance(prof_j, j)

    def get_updist(self, i, j, weight):
        """
        This method calculates the up-distance after a weighted join of nodes i and j
        :param i: first node that was joined
        :param j: second node that was joined
        :param weight: the weight of node i in the join
        :return: the up-distance of the joined node ij
        """
        out_i = self.out_distance(self.PROFILES[i], i)
        out_j = self.out_distance(self.PROFILES[j], j)
        du_i_ij = (self.uncorrected_distance(i, j) + out_i - out_j) / 2
        du_j_ij = (self.uncorrected_distance(i, j) + out_j - out_i) / 2
        u_ij = weight * (self.UPDIST[i] + du_i_ij) + (1 - weight) * (self.UPDIST[j] + du_j_ij)
        return u_ij

    def initialize_nodes_tophits(self, num, distances, m):
        """
        Updates self.TOP_HITS with the m top-hits for the node given its closest neighbours in sorted_distances
        :param num: node number
        :param distances: dictionary with a key tuple (node, neighbor) and the distance as value
        :param m: number of top-hits to be initialized
        """
        sorted_distances = sorted(distances.keys(), key=lambda item: distances[item])
        for i in range(m):
            if i >= len(sorted_distances):
                break
            neighbor = sorted_distances[i][1]
            # assign the first element of the top-hits list as best possible join
            if i == 0:
                self.BEST_JOINS.setdefault(num, neighbor)
            # add element to the top hits list
            if num not in self.TOP_HITS:
                self.TOP_HITS.update({num:[neighbor]})
            elif neighbor not in self.TOP_HITS[num]:
                self.TOP_HITS[num].append(neighbor)

    def initialize_top_hits(self):
        """
        Initializes the m top_hits for node A with minimum out distance node A and all nodes within node A's top-hits list.
        The updated top-hits are saved in self.TOP_HITS
        """
        self.update_total_profile()  # Maybe move this to initialize_sequences()
        # 1: select sequence with minimal out distance (and gaps)
        out_distances = {}
        for seq_num in self.ACTIVE:
            out_distances.update({seq_num: self.out_distance(self.PROFILES[seq_num], seq_num)})
        num_A = sorted(out_distances.keys(), key=lambda item: out_distances[item])[0]
        # 2: find top-hits list for node A
        distances_A = {(num_A, j): self.neighbor_join_criterion(num_A, j) for j in self.ACTIVE if num_A != j}
        m = int(math.sqrt(len(self.ACTIVE)))
        self.initialize_nodes_tophits(num_A, distances_A, 2*m)
        # 3: check if restriction du(A,B) <= 0.75 * du(1,H_2m) holds
        if self.uncorrected_distance(num_A, self.TOP_HITS[num_A][0]) <= 0.75 * self.uncorrected_distance(num_A, self.TOP_HITS[num_A][-1]):
            # 4: evaluate top-hits for m neighbours within node A's top-hits
            for i in range(m):
                num_B = self.TOP_HITS[num_A][i]
                distances_B = {(num_B, j): self.neighbor_join_criterion(num_B, j) for j in self.TOP_HITS[num_A] if num_B != j}
                self.initialize_nodes_tophits(num_B, distances_B, m)

    def update_tophits(self, newNode, m):
        """
        This function compute the top-hits list for the newNode by comparing if to all entries in the top-hits lists of its children.
        :param newNode: Tuple with the two merged sequences
        :return:
        """
        seqA, seqB = self.CHILDREN[newNode]
        # compute the top-hits for the new node
        if seqA in self.TOP_HITS.keys():
            top_hitsA = self.TOP_HITS.get(seqA) if self.TOP_HITS.get(seqA) != None else []
            self.TOP_HITS.pop(seqA)
        else:
            top_hitsA = []
        if seqB in self.TOP_HITS.keys():
            top_hitsB = self.TOP_HITS.get(seqB) if self.TOP_HITS.get(seqB) != None else []
            self.TOP_HITS.pop(seqB)
        else:
            top_hitsB = []
        candidates = [i for i in set(top_hitsA + top_hitsB) if i != seqA and i != seqB]  # remove duplicates
        distances = {(newNode, j): self.neighbor_join_criterion(newNode, j) for j in candidates}
<<<<<<< HEAD
        m = int(math.sqrt(len(self.ACTIVE)))
=======
        #self.TOP_HITS.pop(seqA), self.TOP_HITS.pop(seqB)
       # m = int(math.sqrt(len(self.ACTIVE)))
>>>>>>> 737ab712
        self.initialize_nodes_tophits(newNode, distances, m)
        # compare each of the new nodes top-hits to each other
        if newNode not in self.TOP_HITS.keys():
            self.refresh_tophits(newNode, m)
            return
        for i in self.TOP_HITS[newNode]:
            distances = {(i, j): self.neighbor_join_criterion(i, j) for j in
                         self.TOP_HITS[newNode] if i != j}
            self.initialize_nodes_tophits(i, distances, m)
        # replace all pointers to either nodeA or nodeB with a pointer to the new node
        replacements = {
            seqA: newNode,
            seqB: newNode
        }
        for key, values in self.TOP_HITS.items():
            self.TOP_HITS[key] = list(set([replacements[x] if x in replacements.keys() else x for x in values]))


    def refresh_tophits(self, newNode, m):
        """
        This function entirely recomputes the top hits list, by computing the top-hits for the joined node and
        calculating the top-hits for the best m top-hits of the new Node
        :param newNode: reference value for new node
        :return: updated top-hits dictionary
        """
        self.TOP_HITS.clear()
        self.BEST_JOINS.clear()
        # compute the top-hits for the new node
        distances_A = {(newNode, j): self.neighbor_join_criterion(newNode, j) for j in self.ACTIVE if
                       newNode != j}
        self.initialize_nodes_tophits(newNode, distances_A, 2 * m)
        # compute the top-hits for the best m top-hits of the new Node
        for i in range(m):
            keyNeighbor = self.TOP_HITS[newNode][i]
            # distances_B = {(keyNeighbor, j): self.neighbor_join_criterion(keyNeighbor, j) for j in
            #                self.TOP_HITS[newNode] if keyNeighbor != j}
            distances_B = {(keyNeighbor, j): self.neighbor_join_criterion(keyNeighbor, j) for j in
                           self.ACTIVE if keyNeighbor != j}
            self.initialize_nodes_tophits(keyNeighbor, distances_B, m)
        self.TOP_HITS[newNode] = self.TOP_HITS[newNode][:m]  # only save the m top hits from the new node

    def update_best_joins(self, i, j):
        """
        Removes entries in the best join dictionary that reference a non-active node
        :param i, j: node values
        :return: best joins dictionary with only active nodes
        """
        copy = dict(self.BEST_JOINS)
        for x in copy:
            if self.BEST_JOINS[x] == i or self.BEST_JOINS[x] == j or x == i or x == j:
                del self.BEST_JOINS[x]

    def newickFormat(self, i, str):
        """
        Recursively constructs tree in newick format.
        :param i: current node
        :param str: newick format for ancestors of i.
        :returns: newick format of tree rooted at i.
        """
        if len(self.CHILDREN[i]) == 0:
            return self.SEQ_NAMES[i]
        else:
            temp1 = self.newickFormat(self.CHILDREN[i][0], str)
            temp2 = self.newickFormat(self.CHILDREN[i][1], str)
            str = "(" + temp1 + "," + temp2 + ")"
            return str

    def neighborJoin(self):

        n = len(self.ACTIVE)
        # update the total profile every 200 iterations and at the beginning
        if self.ITERATION % 200 == 0:
            self.update_total_profile()
        self.ITERATION += 1
        # Base case
        if n < 3:
            # Pia: I don't think it makes sense to calculate the weights, up and out distances for the last join.
            # The formulas don't work with n=2 (division by 0) but we also don't need that info anymore after joining
            # everything. I think.
            n1, n2 = self.ACTIVE[0], self.ACTIVE[1]
            self.CHILDREN[self.NODENUM] = [n1, n2]
            self.ACTIVE.remove(n1), self.ACTIVE.remove(n2)
            self.ACTIVE.append(self.NODENUM)
            self.NODENUM += 1
            return

        # Find min join criterion
        best_join = (None, None)
        best = 0
        for num_A, num_B in self.BEST_JOINS.items():
            join_value = self.neighbor_join_criterion(num_A, num_B)
            if join_value < best:
                best = join_value
                best_join = (num_A, num_B)
        i, j = best_join[0], best_join[1]
        newNode = self.NODENUM
        weight = self.compute_weight(i, j, n)
        self.CHILDREN[newNode] = [i, j]
        self.PROFILES[newNode] = self.merge_profiles(i, j, weight=weight)
        self.UPDIST[newNode] = self.get_updist(i, j, weight)
        self.VARIANCE_CORR[newNode] = weight * self.VARIANCE_CORR[i] + (1 - weight) * self.VARIANCE_CORR[j] \
                                      + weight * (1 - weight) * self.compute_variance(i, j)
        self.ACTIVE.append(newNode)
        self.ACTIVE.remove(i), self.ACTIVE.remove(j)
        self.TOTAL_PROFILE = (np.array(self.TOTAL_PROFILE) * n - np.array(self.PROFILES[i]) - np.array(self.PROFILES[j])
                              + np.array(self.PROFILES[newNode])) / (n - 1)
        # TODO: Place at appropriate position and incoorparate into joining function
        if len(self.ACTIVE) > 2:
            m = int(math.sqrt(len(self.ACTIVE)))
            self.update_best_joins(i,j)
            if len(self.TOP_HITS.keys()) < 0.8 * m: # how to remove already joined nodes if refreshing is not necessary ???
                self.refresh_tophits(newNode, m)
            else:
                self.update_tophits(newNode, m)
        self.NODENUM += 1

        return<|MERGE_RESOLUTION|>--- conflicted
+++ resolved
@@ -260,12 +260,7 @@
             top_hitsB = []
         candidates = [i for i in set(top_hitsA + top_hitsB) if i != seqA and i != seqB]  # remove duplicates
         distances = {(newNode, j): self.neighbor_join_criterion(newNode, j) for j in candidates}
-<<<<<<< HEAD
         m = int(math.sqrt(len(self.ACTIVE)))
-=======
-        #self.TOP_HITS.pop(seqA), self.TOP_HITS.pop(seqB)
-       # m = int(math.sqrt(len(self.ACTIVE)))
->>>>>>> 737ab712
         self.initialize_nodes_tophits(newNode, distances, m)
         # compare each of the new nodes top-hits to each other
         if newNode not in self.TOP_HITS.keys():
