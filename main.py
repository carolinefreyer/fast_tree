import fastTree as ft

# Initialises all the global variables and calls neighbourhood join
def run():
    tree = ft.FastTree()
    tree.initialize_sequences('fasttree-reallysmall.aln')
    tree.initialize_top_hits()
    while(len(tree.ACTIVE)>1):
        tree.neighborJoin()
<<<<<<< HEAD
    newickFormat = tree.newickFormat(tree.ACTIVE[0], "")
    newickFormat += ";"
    print(newickFormat)

=======
    tree.computeBranchLenghts()
    # tree.nearestNeighbourInterchange()
    # tree.computeBranchLenghts()
    newickFormat = tree.newickFormat(tree.ACTIVE[0],"")
    newickFormat += ";"
    print(newickFormat)
>>>>>>> e32e876e
run()<|MERGE_RESOLUTION|>--- conflicted
+++ resolved
@@ -7,17 +7,10 @@
     tree.initialize_top_hits()
     while(len(tree.ACTIVE)>1):
         tree.neighborJoin()
-<<<<<<< HEAD
-    newickFormat = tree.newickFormat(tree.ACTIVE[0], "")
-    newickFormat += ";"
-    print(newickFormat)
-
-=======
     tree.computeBranchLenghts()
     # tree.nearestNeighbourInterchange()
     # tree.computeBranchLenghts()
     newickFormat = tree.newickFormat(tree.ACTIVE[0],"")
     newickFormat += ";"
     print(newickFormat)
->>>>>>> e32e876e
 run()